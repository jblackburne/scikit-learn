"""
Generate samples of synthetic data sets.
"""

# Author: B. Thirion, G. Varoquaux, A. Gramfort, V. Michel, O. Grisel
# License: BSD 3 clause

import numpy as np
import numpy.random as nr


def test_dataset_classif(n_samples=100, n_features=100, param=[1, 1],
                         n_informative=0, k=0, seed=None):
    """Generate an snp matrix

    Parameters
    ----------
    n_samples : 100, int,
        the number of observations

    n_features : 100, int,
        the number of features for each observation

    param : [1, 1], list,
        parameter of a dirichlet density
        that is used to generate multinomial densities
        from which the n_features will be samples

    n_informative: 0, int
        number of informative features

    k : 0, int
        deprecated: use n_informative instead

    seed : None, int or np.random.RandomState
        if seed is an instance of np.random.RandomState,
        it is used to initialize the random generator

    Returns
    -------
    x : array of shape(n_samples, n_features),
        the design matrix

    y : array of shape (n_samples),
        the subject labels

    """
    if k > 0 and n_informative == 0:
        n_informative = k

    if n_informative > n_features:
        raise ValueError('cannot have %d informative features and'
                         ' %d features' % (n_informative, n_features))

    if isinstance(seed, np.random.RandomState):
        random = seed
    elif seed is not None:
        random = np.random.RandomState(seed)
    else:
        random = np.random

    x = random.randn(n_samples, n_features)
    y = np.zeros(n_samples)
    param = np.ravel(np.array(param)).astype(np.float)
    for n in range(n_samples):
        y[n] = np.nonzero(random.multinomial(1, param / param.sum()))[0]
    x[:, :k] += 3 * y[:, np.newaxis]
    return x, y


def test_dataset_reg(n_samples=100, n_features=100, n_informative=0, k=0,
                     seed=None):
    """Generate an snp matrix

    Parameters
    ----------
    n_samples : 100, int
        the number of subjects

    n_features : 100, int
        the number of features

    n_informative: 0, int
        number of informative features

    k : 0, int
        deprecated: use n_informative instead

    seed : None, int or np.random.RandomState
        if seed is an instance of np.random.RandomState,
        it is used to initialize the random generator

    Returns
    -------
    x : array of shape(n_samples, n_features),
        the design matrix

    y : array of shape (n_samples),
        the subject data
    """
    if k > 0 and n_informative == 0:
        n_informative = k

    if n_informative > n_features:
        raise ValueError('cannot have %d informative features and'
                         ' %d features' % (n_informative, n_features))

    if isinstance(seed, np.random.RandomState):
        random = seed
    elif seed is not None:
        random = np.random.RandomState(seed)
    else:
        random = np.random

    x = random.randn(n_samples, n_features)
    y = random.randn(n_samples)
    x[:, :k] += y[:, np.newaxis]
    return x, y


def sparse_uncorrelated(n_samples=100, n_features=10):
    """Function creating simulated data with sparse uncorrelated design

    cf.Celeux et al. 2009,  Bayesian regularization in regression)

    X = NR.normal(0, 1)
    Y = NR.normal(X[:, 0] + 2 * X[:, 1] - 2 * X[:, 2] - 1.5 * X[:, 3])
    The number of features is at least 10.

    Parameters
    ----------
    n_samples : int
        number of samples (default is 100).
    n_features : int
        number of features (default is 10).

    Returns
    -------
    X : numpy array of shape (n_samples, n_features) for input samples
    y : numpy array of shape (n_samples) for labels
    """
    X = nr.normal(loc=0, scale=1, size=(n_samples, n_features))
    y = nr.normal(loc=X[:, 0] + 2 * X[:, 1] - 2 * X[:, 2] - 1.5 * X[:, 3],
                  scale=np.ones(n_samples))
    return X, y


def friedman(n_samples=100, n_features=10, noise_std=1):
    """Function creating simulated data with non linearities

    cf. Friedman 1993

    X = np.random.normal(0, 1)

    y = 10 * sin(X[:, 0] * X[:, 1]) + 20 * (X[:, 2] - 0.5) ** 2 \
            + 10 * X[:, 3] + 5 * X[:, 4]

    The number of features is at least 5.

    Parameters
    ----------
    n_samples : int
        number of samples (default is 100).

    n_features : int
        number of features (default is 10).

    noise_std : float
        std of the noise, which is added as noise_std*NR.normal(0,1)

    Returns
    -------
    X : numpy array of shape (n_samples, n_features) for input samples
    y : numpy array of shape (n_samples,) for labels
    """
    X = nr.normal(loc=0, scale=1, size=(n_samples, n_features))
    y = 10 * np.sin(X[:, 0] * X[:, 1]) + 20 * (X[:, 2] - 0.5) ** 2 \
            + 10 * X[:, 3] + 5 * X[:, 4]
    y += noise_std * nr.normal(loc=0, scale=1, size=n_samples)
    return X, y


def low_rank_fat_tail(n_samples=100, n_features=100, effective_rank=10,
                      tail_strength=0.5, seed=0):
    """Mostly low rank random matrix with bell-shaped singular values profile

    Most of the variance can be explained by a bell-shaped curve of width
    effective_rank: the low rank part of the singular values profile is::

      (1 - tail_strength) * exp(-1.0 * (i / effective_rank) ** 2)

    The remaining singular values' tail is fat, decreasing as::

      tail_strength * exp(-0.1 * i / effective_rank).

    The low rank part of the profile can be considered the structured
    signal part of the data while the tail can be considered the noisy
    part of the data that cannot be summarized by a low number of linear
    components (singular vectors).

    This kind of singular profiles is often seen in practice, for instance:
     - graw level pictures of faces
     - TF-IDF vectors of text documents crawled from the web

    Parameters
    ----------
    n_samples : int
        number of samples (default is 100)

    n_features : int
        number of features (default is 100)

    effective_rank : int
        approximate number of singular vectors required to explain most of the
        data by linear combinations (default is 10)

    tail_strength: float between 0.0 and 1.0
        relative importance of the fat noisy tail of the singular values
        profile (default is 0.5).

    seed: int or RandomState or None
        how to seed the random number generator (default is 0)

    """
    if isinstance(seed, np.random.RandomState):
        random = seed
    elif seed is not None:
        random = np.random.RandomState(seed)
    else:
        random = np.random

    n = min(n_samples, n_features)

    # random (ortho normal) vectors
    from ..utils.fixes import qr_economic
    u, _ = qr_economic(random.randn(n_samples, n))
    v, _ = qr_economic(random.randn(n_features, n))

    # index of the singular values
    singular_ind = np.arange(n, dtype=np.float64)

    # build the singular profile by assembling signal and noise components
    low_rank = (1 - tail_strength) * \
               np.exp(-1.0 * (singular_ind / effective_rank) ** 2)
    tail = tail_strength * np.exp(-0.1 * singular_ind / effective_rank)
    s = np.identity(n) * (low_rank + tail)

    return np.dot(np.dot(u, s), v.T)


def make_regression_dataset(n_train_samples=100, n_test_samples=100,
                            n_features=100, n_informative=10,
                            effective_rank=None, tail_strength=0.5,
                            bias=0., noise=0.05, seed=0):
    """Generate a regression train + test set

    The input set can be well conditioned (by default) or have a low rank-fat
    tail singular profile. See the low_rank_fat_tail docstring for more
    details.

    The output is generated by applying a (potentially biased) random linear
    regression model with n_informative nonzero regressors to the previously
    generated input and some gaussian centered noise with some adjustable
    scale.

    Parameters
    ----------
    n_train_samples : int
        number of samples for the training set (default is 100)

    n_test_samples : int
        number of samples for the testing set (default is 100)

    n_features : int
        number of features (default is 100)

    n_informative: int or float between 0.0 and 1.0
        Number of informative features (nonzero regressors in the ground truth
        linear model used to generate the output).

    effective_rank : int or None
        if not None (default is 50):
            approximate number of singular vectors required to explain most of
            the data by linear combinations on the input sets. Using this kind
            of singular spectrum in the input allow the datagenerator to
            reproduce the kind of correlation often observed in practice.
        if None:
            the input sets are well conditioned centered gaussian with unit
            variance

    tail_strength: float between 0.0 and 1.0
        relative importance of the fat noisy tail of the singular values
        profile if effective_rank is not None

    bias: float
        bias for the ground truth model (default is 0.0)

    noise:
        variance of the gaussian noise applied to the output (default is 0.05)

    seed: int or RandomState or None
        how to seed the random number generator (default is 0)

    """
    # allow for reproducible samples generation by explicit random number
    # generator seeding
    if isinstance(seed, np.random.RandomState):
        random = seed
    elif seed is not None:
        random = np.random.RandomState(seed)
    else:
        random = np.random

    if effective_rank is None:
        # randomly generate a well conditioned input set
        X_train = random.randn(n_train_samples, n_features)
        X_test = random.randn(n_test_samples, n_features)
    else:
        # randomly generate a low rank, fat tail input set
        X_train = low_rank_fat_tail(
            n_samples=n_train_samples, n_features=n_features,
            effective_rank=effective_rank, tail_strength=tail_strength,
            seed=random)

        X_test = low_rank_fat_tail(
            n_samples=n_test_samples, n_features=n_features,
            effective_rank=effective_rank, tail_strength=tail_strength,
            seed=random)

    # generate a ground truth model with only n_informative features being non
    # zeros (the other features are not correlated to Y and should be ignored
    # by a sparsifying regularizers such as L1 or elastic net)
    ground_truth = np.zeros(n_features)
    ground_truth[:n_informative] = random.randn(n_informative)
    random.shuffle(ground_truth)

    # generate the ground truth Y from the reference model and X
    Y_train = np.dot(X_train, ground_truth) + bias
    Y_test = np.dot(X_test, ground_truth) + bias

    if noise > 0.0:
        # apply some gaussian noise to the output
        Y_train += random.normal(scale=noise, size=Y_train.shape)
        Y_test += random.normal(scale=noise, size=Y_test.shape)

<<<<<<< HEAD
    return X_train, Y_train, X_test, Y_test, ground_truth
=======
    return X_train, Y_train, X_test, Y_test, ground_truth


def swiss_roll(n_samples, noise=0.0):
    """Generate swiss roll dataset

    Parameters
    ----------
    n_samples : int
        Number of points on the swiss roll

    noise : float (optional)
        Noise level. By default no noise.

    Returns
    -------
    X : array of shape [n_samples, 3]
        The points.

    Notes
    -----
    Original code from:
    http://www-ist.massey.ac.nz/smarsland/Code/10/lle.py
    """
    np.random.seed(0)
    t = 1.5 * np.pi * (1 + 2 * np.random.rand(1, n_samples))
    h = 21 * np.random.rand(1, n_samples)
    X = np.concatenate((t * np.cos(t), h, t * np.sin(t))) \
           + noise * np.random.randn(3, n_samples)
    X = np.transpose(X)
    t = np.squeeze(t)
    return X
>>>>>>> 46ce94bc
<|MERGE_RESOLUTION|>--- conflicted
+++ resolved
@@ -343,9 +343,6 @@
         Y_train += random.normal(scale=noise, size=Y_train.shape)
         Y_test += random.normal(scale=noise, size=Y_test.shape)
 
-<<<<<<< HEAD
-    return X_train, Y_train, X_test, Y_test, ground_truth
-=======
     return X_train, Y_train, X_test, Y_test, ground_truth
 
 
@@ -377,5 +374,4 @@
            + noise * np.random.randn(3, n_samples)
     X = np.transpose(X)
     t = np.squeeze(t)
-    return X
->>>>>>> 46ce94bc
+    return X